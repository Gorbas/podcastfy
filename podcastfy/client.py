--- conflicted
+++ resolved
@@ -155,13 +155,10 @@
             podcast.save(filepath=audio_file)
             return audio_file  # note: should return the podcast object instead, but for the sake of the tests, we return the audio file
         else:
-<<<<<<< HEAD
             podcast.build_transcript()
             podcast.transcript.export(os.path.join(directories["transcripts"], random_filename_transcript))
-=======
-            logger.info(f"Transcript generated successfully: {transcript_filepath}")
+            logger.info(f"Transcript generated successfully: {random_filename_transcript}")
             return transcript_filepath
->>>>>>> f33a568f
 
         return None # note: should return the podcast object instead, but for the sake of the tests, we return None
     except Exception as e:
